--- conflicted
+++ resolved
@@ -537,6 +537,7 @@
     t.column :super_tag_id, :integer
     t.column :taggable_type, :string
     t.column :taggable_id, :integer
+    t.string :comment
   end
 
   create_table :tasks, :force => true do |t|
@@ -566,22 +567,6 @@
     t.string   :group
   end
 
-<<<<<<< HEAD
-  create_table :taggings, :force => true do |t|
-    t.column :tag_id, :integer
-    t.column :super_tag_id, :integer
-    t.column :taggable_type, :string
-    t.column :taggable_id, :integer
-    t.string :comment
-  end
-
-  create_table :tags, :force => true do |t|
-    t.column :name, :string
-    t.column :taggings_count, :integer, :default => 0
-  end
-
-=======
->>>>>>> 6a3d6b7f
   create_table :toys, :primary_key => :toy_id ,:force => true do |t|
     t.string :name
     t.integer :pet_id, :integer
