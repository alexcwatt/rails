<<<<<<< HEAD
*   Introduce ActionDispatch::HostAuthorization

    This is a new middleware that guards against DNS rebinding attacks by
    white-listing the allowed hosts a request can be made to.

    Each host is checked with the case operator (`#===`) to support `RegExp`,
    `Proc`, `IPAddr` and custom objects as host allowances.

    *Genadi Samokovarov*
=======
*   Allow using `parsed_body` in `ActionController::TestCase`.

    In addition to `ActionDispatch::IntegrationTest`, allow using
    `parsed_body` in `ActionController::TestCase`:

    ```
    class SomeControllerTest < ActionController::TestCase
      def test_some_action
        post :action, body: { foo: 'bar' }
        assert_equal({ "foo" => "bar" }, response.parsed_body)
      end
    end
    ```

    Fixes #34676.

    *Tobias Bühlmann*
>>>>>>> 048e3172

*   Raise an error on root route naming conflicts.

    Raises an ArgumentError when multiple root routes are defined in the
    same context instead of assigning nil names to subsequent roots.

    *Gannon McGibbon*

*   Allow rescue from parameter parse errors:

    ```
    rescue_from ActionDispatch::Http::Parameters::ParseError do
      head :unauthorized
    end
    ```

    *Gannon McGibbon*, *Josh Cheek*

*   Reset Capybara sessions if failed system test screenshot raising an exception.

    Reset Capybara sessions if `take_failed_screenshot` raise exception
    in system test `after_teardown`.

    *Maxim Perepelitsa*

*   Use request object for context if there's no controller

    There is no controller instance when using a redirect route or a
    mounted rack application so pass the request object as the context
    when resolving dynamic CSP sources in this scenario.

    Fixes #34200.

    *Andrew White*

*   Apply mapping to symbols returned from dynamic CSP sources

    Previously if a dynamic source returned a symbol such as :self it
    would be converted to a string implicity, e.g:

        policy.default_src -> { :self }

    would generate the header:

        Content-Security-Policy: default-src self

    and now it generates:

        Content-Security-Policy: default-src 'self'

    *Andrew White*

*   Add `ActionController::Parameters#each_value`.

    *Lukáš Zapletal*

*   Deprecate `ActionDispatch::Http::ParameterFilter` in favor of `ActiveSupport::ParameterFilter`.

    *Yoshiyuki Kinjo*

*   Remove undocumented `params` option from `url_for` helper.

    *Ilkka Oksanen*

*   Encode Content-Disposition filenames on `send_data` and `send_file`.
    Previously, `send_data 'data', filename: "\u{3042}.txt"` sends
    `"filename=\"\u{3042}.txt\""` as Content-Disposition and it can be
    garbled.
    Now it follows [RFC 2231](https://tools.ietf.org/html/rfc2231) and
    [RFC 5987](https://tools.ietf.org/html/rfc5987) and sends
    `"filename=\"%3F.txt\"; filename*=UTF-8''%E3%81%82.txt"`.
    Most browsers can find filename correctly and old browsers fallback to ASCII
    converted name.

    *Fumiaki Matsushima*

*   Expose `ActionController::Parameters#each_key` which allows iterating over
    keys without allocating an array.

    *Richard Schneeman*

*   Purpose metadata for signed/encrypted cookies.

    Rails can now thwart attacks that attempt to copy signed/encrypted value
    of a cookie and use it as the value of another cookie.

    It does so by stashing the cookie-name in the purpose field which is
    then signed/encrypted along with the cookie value. Then, on a server-side
    read, we verify the cookie-names and discard any attacked cookies.

    Enable `action_dispatch.use_cookies_with_metadata` to use this feature, which
    writes cookies with the new purpose and expiry metadata embedded.

    *Assain Jaleel*

*   Raises `ActionController::RespondToMismatchError` with confliciting `respond_to` invocations.

    `respond_to` can match multiple types and lead to undefined behavior when
    multiple invocations are made and the types do not match:

        respond_to do |outer_type|
          outer_type.js do
            respond_to do |inner_type|
              inner_type.html { render body: "HTML" }
            end
          end
        end

    *Patrick Toomey*

*   `ActionDispatch::Http::UploadedFile` now delegates `to_path` to its tempfile.

    This allows uploaded file objects to be passed directly to `File.read`
    without raising a `TypeError`:

        uploaded_file = ActionDispatch::Http::UploadedFile.new(tempfile: tmp_file)
        File.read(uploaded_file)

    *Aaron Kromer*

*   Pass along arguments to underlying `get` method in `follow_redirect!`.

    Now all arguments passed to `follow_redirect!` are passed to the underlying
    `get` method. This for example allows to set custom headers for the
    redirection request to the server.

        follow_redirect!(params: { foo: :bar })

    *Remo Fritzsche*

*   Introduce a new error page to when the implicit render page is accessed in the browser.

    Now instead of showing an error page that with exception and backtraces we now show only
    one informative page.

    *Vinicius Stock*

*   Introduce `ActionDispatch::DebugExceptions.register_interceptor`.

    Exception aware plugin authors can use the newly introduced
    `.register_interceptor` method to get the processed exception, instead of
    monkey patching DebugExceptions.

        ActionDispatch::DebugExceptions.register_interceptor do |request, exception|
          HypoteticalPlugin.capture_exception(request, exception)
        end

    *Genadi Samokovarov*

*   Output only one Content-Security-Policy nonce header value per request.

    Fixes #32597.

    *Andrey Novikov*, *Andrew White*

*   Move default headers configuration into their own module that can be included in controllers.

    *Kevin Deisz*

*   Add method `dig` to `session`.

    *claudiob*, *Takumi Shotoku*

*   Controller level `force_ssl` has been deprecated in favor of
    `config.force_ssl`.

    *Derek Prior*

*   Rails 6 requires Ruby 2.4.1 or newer.

    *Jeremy Daer*


Please check [5-2-stable](https://github.com/rails/rails/blob/5-2-stable/actionpack/CHANGELOG.md) for previous changes.<|MERGE_RESOLUTION|>--- conflicted
+++ resolved
@@ -1,4 +1,3 @@
-<<<<<<< HEAD
 *   Introduce ActionDispatch::HostAuthorization
 
     This is a new middleware that guards against DNS rebinding attacks by
@@ -8,7 +7,7 @@
     `Proc`, `IPAddr` and custom objects as host allowances.
 
     *Genadi Samokovarov*
-=======
+
 *   Allow using `parsed_body` in `ActionController::TestCase`.
 
     In addition to `ActionDispatch::IntegrationTest`, allow using
@@ -26,7 +25,6 @@
     Fixes #34676.
 
     *Tobias Bühlmann*
->>>>>>> 048e3172
 
 *   Raise an error on root route naming conflicts.
 
