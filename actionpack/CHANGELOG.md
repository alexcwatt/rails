<<<<<<< HEAD
*   Partitioning of routes is now done when the routes are being drawn. This
    helps to decrease the time spent filtering the routes during the first request.

    *Guo Xiang Tan*

*   Fix regression in functional tests. Responses should have default headers
    assigned.

    See #18423.

    *Jeremy Kemper*, *Yves Senn*
=======
*   Fallback to `ENV['RAILS_RELATIVE_URL_ROOT']` in `url_for`.

    Fixed an issue where the `RAILS_RELATIVE_URL_ROOT` environment variable is not
    prepended to the path when `url_for` is called. If `SCRIPT_NAME` (used by Rack)
    is set, it takes precedence.

    Fixes #5122.

    *Yasyf Mohamedali*
>>>>>>> 6c14252d

*   Deprecate AbstractController#skip_action_callback in favor of individual skip_callback methods
    (which can be made to raise an error if no callback was removed).

    *Iain Beeston*

*   Alias the `ActionDispatch::Request#uuid` method to `ActionDispatch::Request#request_id`.
    Due to implementation, `config.log_tags = [:request_id]` also works in substitute
    for `config.log_tags = [:uuid]`.

    *David Ilizarov*

*   Change filter on /rails/info/routes to use an actual path regexp from rails
    and not approximate javascript version. Oniguruma supports much more
    extensive list of features than javascript regexp engine.

    Fixes #18402.

    *Ravil Bayramgalin*

*   Non-string authenticity tokens do not raise NoMethodError when decoding
    the masked token.

    *Ville Lautanala*

*   Add `http_cache_forever` to Action Controller, so we can cache a response
    that never gets expired.

    *arthurnn*

*   `ActionController#translate` supports symbols as shortcuts.
    When shortcut is given it also lookups without action name.

    *Max Melentiev*

*   Expand `ActionController::ConditionalGet#fresh_when` and `stale?` to also
    accept a collection of records as the first argument, so that the
    following code can be written in a shorter form.

        # Before
        def index
          @articles = Article.all
          fresh_when(etag: @articles, last_modified: @articles.maximum(:updated_at))
        end

        # After
        def index
          @articles = Article.all
          fresh_when(@articles)
        end

    *claudiob*

*   Explicitly ignored wildcard verbs when searching for HEAD routes before fallback

    Fixes an issue where a mounted rack app at root would intercept the HEAD
    request causing an incorrect behavior during the fall back to GET requests.

    Example:

        draw do
            get '/home' => 'test#index'
            mount rack_app, at: '/'
        end
        head '/home'
        assert_response :success

    In this case, a HEAD request runs through the routes the first time and fails
    to match anything. Then, it runs through the list with the fallback and matches
    `get '/home'`. The original behavior would match the rack app in the first pass.

    *Terence Sun*

*   Migrating xhr methods to keyword arguments syntax
    in `ActionController::TestCase` and `ActionDispatch::Integration`

    Old syntax:

        xhr :get, :create, params: { id: 1 }

    New syntax example:

        get :create, params: { id: 1 }, xhr: true

    *Kir Shatrov*

*   Migrating to keyword arguments syntax in `ActionController::TestCase` and
    `ActionDispatch::Integration` HTTP request methods.

    Example:

        post :create, params: { y: x }, session: { a: 'b' }
        get :view, params: { id: 1 }
        get :view, params: { id: 1 }, format: :json

    *Kir Shatrov*

*   Preserve default url options when generating URLs.

    Fixes an issue that would cause default_url_options to be lost when
    generating URLs with fewer positional arguments than parameters in the
    route definition.

    *Tekin Suleyman*

*   Deprecate *_via_redirect integration test methods.

    Use `follow_redirect!` manually after the request call for the same behavior.

    *Aditya Kapoor*

*   Add `ActionController::Renderer` to render arbitrary templates
    outside controller actions.

    Its functionality is accessible through class methods `render` and
    `renderer` of `ActionController::Base`.

    *Ravil Bayramgalin*

*   Support `:assigns` option when rendering with controllers/mailers.

    *Ravil Bayramgalin*

*   Default headers, removed in controller actions, are no longer reapplied on
    the test response.

    *Jonas Baumann*

*   Deprecate all *_filter callbacks in favor of *_action callbacks.

    *Rafael Mendonça França*

*   Allow you to pass `prepend: false` to protect_from_forgery to have the
    verification callback appended instead of prepended to the chain.
    This allows you to let the verification step depend on prior callbacks.

    Example:

        class ApplicationController < ActionController::Base
          before_action :authenticate
          protect_from_forgery prepend: false, unless: -> { @authenticated_by.oauth? }

          private
            def authenticate
              if oauth_request?
                # authenticate with oauth
                @authenticated_by = 'oauth'.inquiry
              else
                # authenticate with cookies
                @authenticated_by = 'cookie'.inquiry
              end
            end
        end

    *Josef Šimánek*

*   Remove `ActionController::HideActions`.

    *Ravil Bayramgalin*

*   Remove `respond_to`/`respond_with` placeholder methods, this functionality
    has been extracted to the `responders` gem.

    *Carlos Antonio da Silva*

*   Remove deprecated assertion files.

    *Rafael Mendonça França*

*   Remove deprecated usage of string keys in URL helpers.

    *Rafael Mendonça França*

*   Remove deprecated `only_path` option on `*_path` helpers.

    *Rafael Mendonça França*

*   Remove deprecated `NamedRouteCollection#helpers`.

    *Rafael Mendonça França*

*   Remove deprecated support to define routes with `:to` option that doesn't contain `#`.

    *Rafael Mendonça França*

*   Remove deprecated `ActionDispatch::Response#to_ary`.

    *Rafael Mendonça França*

*   Remove deprecated `ActionDispatch::Request#deep_munge`.

    *Rafael Mendonça França*

*   Remove deprecated `ActionDispatch::Http::Parameters#symbolized_path_parameters`.

    *Rafael Mendonça França*

*   Remove deprecated option `use_route` in controller tests.

    *Rafael Mendonça França*

*   Ensure `append_info_to_payload` is called even if an exception is raised.

    Fixes an issue where when an exception is raised in the request the additonal
    payload data is not available.

    See:
    * #14903
    * https://github.com/roidrage/lograge/issues/37

    *Dieter Komendera*, *Margus Pärt*

*   Correctly rely on the response's status code to handle calls to `head`.

    *Robin Dupret*

*   Using `head` method returns empty response_body instead
    of returning a single space " ".

    The old behavior was added as a workaround for a bug in an early
    version of Safari, where the HTTP headers are not returned correctly
    if the response body has a 0-length. This is been fixed since and
    the workaround is no longer necessary.

    Fixes #18253.

    *Prathamesh Sonpatki*

*   Fix how polymorphic routes works with objects that implement `to_model`.

    *Travis Grathwell*

*   Stop converting empty arrays in `params` to `nil`.

    This behaviour was introduced in response to CVE-2012-2660, CVE-2012-2694
    and CVE-2013-0155

    ActiveRecord now issues a safe query when passing an empty array into
    a where clause, so there is no longer a need to defend against this type
    of input (any nils are still stripped from the array).

    *Chris Sinjakli*

*   Fixed usage of optional scopes in url helpers.

    *Alex Robbin*

*   Fixed handling of positional url helper arguments when `format: false`.

    Fixes #17819.

    *Andrew White*, *Tatiana Soukiassian*

Please check [4-2-stable](https://github.com/rails/rails/blob/4-2-stable/actionpack/CHANGELOG.md) for previous changes.<|MERGE_RESOLUTION|>--- conflicted
+++ resolved
@@ -1,16 +1,3 @@
-<<<<<<< HEAD
-*   Partitioning of routes is now done when the routes are being drawn. This
-    helps to decrease the time spent filtering the routes during the first request.
-
-    *Guo Xiang Tan*
-
-*   Fix regression in functional tests. Responses should have default headers
-    assigned.
-
-    See #18423.
-
-    *Jeremy Kemper*, *Yves Senn*
-=======
 *   Fallback to `ENV['RAILS_RELATIVE_URL_ROOT']` in `url_for`.
 
     Fixed an issue where the `RAILS_RELATIVE_URL_ROOT` environment variable is not
@@ -20,7 +7,18 @@
     Fixes #5122.
 
     *Yasyf Mohamedali*
->>>>>>> 6c14252d
+
+*   Partitioning of routes is now done when the routes are being drawn. This
+    helps to decrease the time spent filtering the routes during the first request.
+
+    *Guo Xiang Tan*
+
+*   Fix regression in functional tests. Responses should have default headers
+    assigned.
+
+    See #18423.
+
+    *Jeremy Kemper*, *Yves Senn*
 
 *   Deprecate AbstractController#skip_action_callback in favor of individual skip_callback methods
     (which can be made to raise an error if no callback was removed).
