module ActionDispatch
  module Routing
    class Mapper
      class Constraints
        def self.new(app, constraints = [])
          if constraints.any?
            super(app, constraints)
          else
            app
          end
        end

        def initialize(app, constraints = [])
          @app, @constraints = app, constraints
        end

        def call(env)
          req = Rack::Request.new(env)

          @constraints.each { |constraint|
            if constraint.respond_to?(:matches?) && !constraint.matches?(req)
              return [ 404, {'X-Cascade' => 'pass'}, [] ]
            elsif constraint.respond_to?(:call) && !constraint.call(req)
              return [ 404, {'X-Cascade' => 'pass'}, [] ]
            end
          }

          @app.call(env)
        end
      end

      class Mapping
        def initialize(set, scope, args)
          @set, @scope    = set, scope
          @path, @options = extract_path_and_options(args)
        end

        def to_route
          [ app, conditions, requirements, defaults, @options[:as] ]
        end

        private
          def extract_path_and_options(args)
            options = args.extract_options!

            if args.empty?
              path, to = options.find { |name, value| name.is_a?(String) }
              options.merge!(:to => to).delete(path) if path
            else
              path = args.first
            end

            [ normalize_path(path), options ]
          end

          def normalize_path(path)
            path = nil if path == ""
            path = "#{@scope[:path]}#{path}" if @scope[:path]
            path = Rack::Mount::Utils.normalize_path(path) if path

            raise ArgumentError, "path is required" unless path

            path
          end


<<<<<<< HEAD
          plural   = resource.to_s
          singular = plural.singularize

          if @scope[:scope_level] == :resources
            parent_resource = @scope[:scope_level_options][:name]
            with_scope_level(:member) do
              scope(":#{parent_resource}_id", :name_prefix => parent_resource) do
                resources(resource, options, &block)
              end
            end
            return self
          end

          if @scope[:options] && (prefix = @scope[:options][:name_prefix])
            plural   = "#{prefix}_#{plural}"
            singular = "#{prefix}_#{singular}"
          end

          controller(resource) do
            namespace(resource) do
              with_scope_level(:resources, :name => singular) do
                yield if block_given?

                member do
                  get "", :to => :show, :as => singular
                  put "", :to => :update
                  delete "", :to => :destroy
                  get "edit", :to => :edit, :as => "edit_#{singular}"
                end

                collection do
                  get "", :to => :index, :as => plural
                  post "", :to => :create
                  get "new", :to => :new, :as => "new_#{singular}"
                end
=======
          def app
            Constraints.new(
              to.respond_to?(:call) ? to : Routing::RouteSet::Dispatcher.new(:defaults => defaults),
              blocks
            )
          end

          def conditions
            { :path_info => @path }.merge(constraints).merge(request_method_condition)
          end

          def requirements
            @requirements ||= returning(@options[:constraints] || {}) do |requirements|
              requirements.reverse_merge!(@scope[:constraints]) if @scope[:constraints]
              @options.each { |k, v| requirements[k] = v if v.is_a?(Regexp) }
              requirements[:controller] ||= @set.controller_constraints
            end
          end

          def defaults
            @defaults ||= if to.respond_to?(:call)
              { }
            else
              defaults = case to
              when String
                controller, action = to.split('#')
                { :controller => controller, :action => action }
              when Symbol
                { :action => to.to_s }.merge(default_controller ? { :controller => default_controller } : {})
              else
                default_controller ? { :controller => default_controller } : {}
              end

              if defaults[:controller].blank? && segment_keys.exclude?("controller")
                raise ArgumentError, "missing :controller"
>>>>>>> b354496b
              end

              if defaults[:action].blank? && segment_keys.exclude?("action")
                raise ArgumentError, "missing :action"
              end

              defaults
            end
          end


          def blocks
            if @options[:constraints].present? && !@options[:constraints].is_a?(Hash)
              block = @options[:constraints]
            else
              block = nil
            end

            ((@scope[:blocks] || []) + [ block ]).compact
          end

          def constraints
            @constraints ||= requirements.reject { |k, v| segment_keys.include?(k.to_s) || k == :controller }
          end

          def request_method_condition
            if via = @options[:via]
              via = Array(via).map { |m| m.to_s.upcase }
              { :request_method => Regexp.union(*via) }
            else
              { }
            end
          end

          def segment_keys
            @segment_keys ||= Rack::Mount::RegexpWithNamedGroups.new(
                Rack::Mount::Strexp.compile(@path, requirements, SEPARATORS)
              ).names
          end

          def to
            @options[:to]
          end

          def default_controller
            @scope[:controller].to_s if @scope[:controller]
          end
      end

      module Base
        def initialize(set)
          @set = set
        end

        def root(options = {})
          match '/', options.reverse_merge(:as => :root)
        end

        def match(*args)
          @set.add_route(*Mapping.new(@set, @scope, args).to_route)
          self
        end
      end

      module HttpHelpers
        def get(*args, &block)
          map_method(:get, *args, &block)
        end

        def post(*args, &block)
          map_method(:post, *args, &block)
        end

        def put(*args, &block)
          map_method(:put, *args, &block)
        end

        def delete(*args, &block)
          map_method(:delete, *args, &block)
        end

        def redirect(*args, &block)
          options = args.last.is_a?(Hash) ? args.pop : {}

          path      = args.shift || block
          path_proc = path.is_a?(Proc) ? path : proc { |params| path % params }
          status    = options[:status] || 301

          lambda do |env|
            req    = Rack::Request.new(env)
            params = path_proc.call(env["action_dispatch.request.path_parameters"])
            url    = req.scheme + '://' + req.host + params

            [ status, {'Location' => url, 'Content-Type' => 'text/html'}, ['Moved Permanently'] ]
          end
        end

        private
<<<<<<< HEAD
          def with_scope_level(kind, options = {})
            old, @scope[:scope_level] = @scope[:scope_level], kind
            old_options, @scope[:scope_level_options] = @scope[:scope_level_options], options
            yield
          ensure
            @scope[:scope_level] = old
            @scope[:scope_level_options] = old_options
=======
          def map_method(method, *args, &block)
            options = args.extract_options!
            options[:via] = method
            args.push(options)
            match(*args, &block)
            self
>>>>>>> b354496b
          end
      end

      module Scoping
        def initialize(*args)
          @scope = {}
          super
        end

        def scope(*args)
          options = args.extract_options!

          case args.first
          when String
            options[:path] = args.first
          when Symbol
            options[:controller] = args.first
          end

          if path = options.delete(:path)
            path_set = true
            path, @scope[:path] = @scope[:path], Rack::Mount::Utils.normalize_path(@scope[:path].to_s + path.to_s)
          else
            path_set = false
          end

          if name_prefix = options.delete(:name_prefix)
            name_prefix_set = true
            name_prefix, @scope[:name_prefix] = @scope[:name_prefix], (@scope[:name_prefix] ? "#{@scope[:name_prefix]}_#{name_prefix}" : name_prefix)
          else
            name_prefix_set = false
          end

          if controller = options.delete(:controller)
            controller_set = true
            controller, @scope[:controller] = @scope[:controller], controller
          else
            controller_set = false
          end

          constraints = options.delete(:constraints) || {}
          unless constraints.is_a?(Hash)
            block, constraints = constraints, {}
          end
          constraints, @scope[:constraints] = @scope[:constraints], (@scope[:constraints] || {}).merge(constraints)
          blocks, @scope[:blocks] = @scope[:blocks], (@scope[:blocks] || []) + [block]

          options, @scope[:options] = @scope[:options], (@scope[:options] || {}).merge(options)

          yield

          self
        ensure
          @scope[:path]        = path        if path_set
          @scope[:name_prefix] = name_prefix if name_prefix_set
          @scope[:controller]  = controller  if controller_set
          @scope[:options]     = options
          @scope[:blocks]      = blocks
          @scope[:constraints] = constraints
        end

        def controller(controller)
          scope(controller.to_sym) { yield }
        end

        def namespace(path)
          scope("/#{path}") { yield }
        end

        def constraints(constraints = {})
          scope(:constraints => constraints) { yield }
        end

        def match(*args)
          options = args.extract_options!

          options = (@scope[:options] || {}).merge(options)

<<<<<<< HEAD
          @constraints.each { |constraint|
            if constraint.respond_to?(:matches?) && !constraint.matches?(req)
              return [417, {}, []]
            elsif constraint.respond_to?(:call) && !constraint.call(req)
              return [417, {}, []]
            end
          }
=======
          if @scope[:name_prefix] && !options[:as].blank?
            options[:as] = "#{@scope[:name_prefix]}_#{options[:as]}"
          elsif @scope[:name_prefix] && options[:as] == ""
            options[:as] = @scope[:name_prefix].to_s
          end
>>>>>>> b354496b

          args.push(options)
          super(*args)
        end
      end

      module Resources
        class Resource #:nodoc:
          attr_reader :plural, :singular

          def initialize(entities, options = {})
            entities = entities.to_s

            @plural   = entities.pluralize
            @singular = entities.singularize
          end

          def name
            plural
          end

          def controller
            plural
          end

          def member_name
            singular
          end

          def collection_name
            plural
          end

          def id_segment
            ":#{singular}_id"
          end
        end

        class SingletonResource < Resource #:nodoc:
          def initialize(entity, options = {})
            super
          end

          def name
            singular
          end
        end

        def resource(*resources, &block)
          options = resources.extract_options!

          if resources.length > 1
            raise ArgumentError if block_given?
            resources.each { |r| resource(r, options) }
            return self
          end

          resource = SingletonResource.new(resources.pop)

          if @scope[:scope_level] == :resources
            nested do
              resource(resource.name, options, &block)
            end
            return self
          end

          scope(:path => "/#{resource.name}", :controller => resource.controller) do
            with_scope_level(:resource, resource) do
              yield if block_given?

              get    "(.:format)",      :to => :show, :as => resource.member_name
              post   "(.:format)",      :to => :create
              put    "(.:format)",      :to => :update
              delete "(.:format)",      :to => :destroy
              get    "/new(.:format)",  :to => :new,  :as => "new_#{resource.singular}"
              get    "/edit(.:format)", :to => :edit, :as => "edit_#{resource.singular}"
            end
          end

          self
        end

        def resources(*resources, &block)
          options = resources.extract_options!

          if resources.length > 1
            raise ArgumentError if block_given?
            resources.each { |r| resources(r, options) }
            return self
          end

          resource = Resource.new(resources.pop)

          if @scope[:scope_level] == :resources
            nested do
              resources(resource.name, options, &block)
            end
            return self
          end

          scope(:path => "/#{resource.name}", :controller => resource.controller) do
            with_scope_level(:resources, resource) do
              yield if block_given?

              with_scope_level(:collection) do
                get  "(.:format)", :to => :index, :as => resource.collection_name
                post "(.:format)", :to => :create

                with_exclusive_name_prefix :new do
                  get "/new(.:format)", :to => :new, :as => resource.singular
                end
              end

              with_scope_level(:member) do
                scope("/:id") do
                  get    "(.:format)", :to => :show, :as => resource.member_name
                  put    "(.:format)", :to => :update
                  delete "(.:format)", :to => :destroy

                  with_exclusive_name_prefix :edit do
                    get "/edit(.:format)", :to => :edit, :as => resource.singular
                  end
                end
              end
            end
          end

          self
        end

        def collection
          unless @scope[:scope_level] == :resources
            raise ArgumentError, "can't use collection outside resources scope"
          end

          with_scope_level(:collection) do
            scope(:name_prefix => parent_resource.collection_name, :as => "") do
              yield
            end
          end
        end

        def member
          unless @scope[:scope_level] == :resources
            raise ArgumentError, "can't use member outside resources scope"
          end

          with_scope_level(:member) do
            scope("/:id", :name_prefix => parent_resource.member_name, :as => "") do
              yield
            end
          end
        end

        def nested
          unless @scope[:scope_level] == :resources
            raise ArgumentError, "can't use nested outside resources scope"
          end

          with_scope_level(:nested) do
            scope("/#{parent_resource.id_segment}", :name_prefix => parent_resource.member_name) do
              yield
            end
          end
        end

        def match(*args)
          options = args.extract_options!

          if args.length > 1
            args.each { |path| match(path, options) }
            return self
          end

          if args.first.is_a?(Symbol)
            with_exclusive_name_prefix(args.first) do
              return match("/#{args.first}(.:format)", options.merge(:to => args.first.to_sym))
            end
          end

          args.push(options)

          case options.delete(:on)
          when :collection
            return collection { match(*args) }
          when :member
            return member { match(*args) }
          end

          if @scope[:scope_level] == :resources
            raise ArgumentError, "can't define route directly in resources scope"
          end

          super
        end

        protected
          def parent_resource
            @scope[:scope_level_resource]
          end

        private
          def with_exclusive_name_prefix(prefix)
            begin
              old_name_prefix = @scope[:name_prefix]

              if !old_name_prefix.blank?
                @scope[:name_prefix] = "#{prefix}_#{@scope[:name_prefix]}"
              else
                @scope[:name_prefix] = prefix.to_s
              end

              yield
            ensure
              @scope[:name_prefix] = old_name_prefix
            end
          end

          def with_scope_level(kind, resource = parent_resource)
            old, @scope[:scope_level] = @scope[:scope_level], kind
            old_resource, @scope[:scope_level_resource] = @scope[:scope_level_resource], resource
            yield
          ensure
            @scope[:scope_level] = old
            @scope[:scope_level_resource] = old_resource
          end
      end

      include Base
      include HttpHelpers
      include Scoping
      include Resources
    end
  end
end<|MERGE_RESOLUTION|>--- conflicted
+++ resolved
@@ -64,43 +64,6 @@
           end
 
 
-<<<<<<< HEAD
-          plural   = resource.to_s
-          singular = plural.singularize
-
-          if @scope[:scope_level] == :resources
-            parent_resource = @scope[:scope_level_options][:name]
-            with_scope_level(:member) do
-              scope(":#{parent_resource}_id", :name_prefix => parent_resource) do
-                resources(resource, options, &block)
-              end
-            end
-            return self
-          end
-
-          if @scope[:options] && (prefix = @scope[:options][:name_prefix])
-            plural   = "#{prefix}_#{plural}"
-            singular = "#{prefix}_#{singular}"
-          end
-
-          controller(resource) do
-            namespace(resource) do
-              with_scope_level(:resources, :name => singular) do
-                yield if block_given?
-
-                member do
-                  get "", :to => :show, :as => singular
-                  put "", :to => :update
-                  delete "", :to => :destroy
-                  get "edit", :to => :edit, :as => "edit_#{singular}"
-                end
-
-                collection do
-                  get "", :to => :index, :as => plural
-                  post "", :to => :create
-                  get "new", :to => :new, :as => "new_#{singular}"
-                end
-=======
           def app
             Constraints.new(
               to.respond_to?(:call) ? to : Routing::RouteSet::Dispatcher.new(:defaults => defaults),
@@ -136,7 +99,6 @@
 
               if defaults[:controller].blank? && segment_keys.exclude?("controller")
                 raise ArgumentError, "missing :controller"
->>>>>>> b354496b
               end
 
               if defaults[:action].blank? && segment_keys.exclude?("action")
@@ -235,22 +197,12 @@
         end
 
         private
-<<<<<<< HEAD
-          def with_scope_level(kind, options = {})
-            old, @scope[:scope_level] = @scope[:scope_level], kind
-            old_options, @scope[:scope_level_options] = @scope[:scope_level_options], options
-            yield
-          ensure
-            @scope[:scope_level] = old
-            @scope[:scope_level_options] = old_options
-=======
           def map_method(method, *args, &block)
             options = args.extract_options!
             options[:via] = method
             args.push(options)
             match(*args, &block)
             self
->>>>>>> b354496b
           end
       end
 
@@ -329,21 +281,11 @@
 
           options = (@scope[:options] || {}).merge(options)
 
-<<<<<<< HEAD
-          @constraints.each { |constraint|
-            if constraint.respond_to?(:matches?) && !constraint.matches?(req)
-              return [417, {}, []]
-            elsif constraint.respond_to?(:call) && !constraint.call(req)
-              return [417, {}, []]
-            end
-          }
-=======
           if @scope[:name_prefix] && !options[:as].blank?
             options[:as] = "#{@scope[:name_prefix]}_#{options[:as]}"
           elsif @scope[:name_prefix] && options[:as] == ""
             options[:as] = @scope[:name_prefix].to_s
           end
->>>>>>> b354496b
 
           args.push(options)
           super(*args)
