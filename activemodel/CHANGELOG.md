<<<<<<< HEAD
## Rails 3.2.10 (unreleased) ##

*   Specify type of singular association during serialization *Steve Klabnik*

=======
## Rails 3.2.10 ##
>>>>>>> 325669f0

## Rails 3.2.9 (Nov 12, 2012) ##

*   Due to a change in builder, nil values and empty strings now generates
    closed tags, so instead of this:

        <pseudonyms nil=\"true\"></pseudonyms>

    It generates this:

        <pseudonyms nil=\"true\"/>

    *Carlos Antonio da Silva*

## Rails 3.2.8 (Aug 9, 2012) ##

*   No changes.

## Rails 3.2.7 (Jul 26, 2012) ##

* `validates_inclusion_of` and `validates_exclusion_of` now accept `:within` option as alias of `:in` as documented.

* Fix the the backport of the object dup with the ruby 1.9.3p194.

## Rails 3.2.6 (Jun 12, 2012) ##

*   No changes.

## Rails 3.2.4 (May 31, 2012) ##

*   No changes.

## Rails 3.2.3 (March 30, 2012) ##

*   No changes.


## Rails 3.2.2 (March 1, 2012) ##

*   No changes.


## Rails 3.2.1 (January 26, 2012) ##

*   No changes.


## Rails 3.2.0 (January 20, 2012) ##

*   Deprecated `define_attr_method` in `ActiveModel::AttributeMethods`, because this only existed to
    support methods like `set_table_name` in Active Record, which are themselves being deprecated. *Jon Leighton*

*   Add ActiveModel::Errors#added? to check if a specific error has been added *Martin Svalin*

*   Add ability to define strict validation(with :strict => true option) that always raises exception when fails *Bogdan Gusiev*

*   Deprecate "Model.model_name.partial_path" in favor of "model.to_partial_path" *Grant Hutchins, Peter Jaros*

*   Provide mass_assignment_sanitizer as an easy API to replace the sanitizer behavior. Also support both :logger (default) and :strict sanitizer behavior *Bogdan Gusiev*

Please check [3-1-stable](https://github.com/rails/rails/blob/3-1-stable/activemodel/CHANGELOG.md) for previous changes.<|MERGE_RESOLUTION|>--- conflicted
+++ resolved
@@ -1,11 +1,8 @@
-<<<<<<< HEAD
-## Rails 3.2.10 (unreleased) ##
+## Rails 3.2.11 (unreleased) ##
 
 *   Specify type of singular association during serialization *Steve Klabnik*
 
-=======
 ## Rails 3.2.10 ##
->>>>>>> 325669f0
 
 ## Rails 3.2.9 (Nov 12, 2012) ##
 
