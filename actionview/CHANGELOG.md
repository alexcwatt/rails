--- conflicted
+++ resolved
@@ -1,15 +1,14 @@
-<<<<<<< HEAD
 *   SanitizeHelper.sanitized_allowed_attributes and SanitizeHelper.sanitized_allowed_tags
     call safe_list_sanitizer's class method
 
     Fixes #39586
 
     *Taufiq Muhammadi*
-=======
+
+
 ## Rails 6.0.3.7 (May 05, 2021) ##
 
 *   No changes.
->>>>>>> c04aff67
 
 
 ## Rails 6.0.3.6 (March 26, 2021) ##
