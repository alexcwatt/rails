--- conflicted
+++ resolved
@@ -1,14 +1,13 @@
-<<<<<<< HEAD
 *   The Poppler PDF previewer renders a preview image using the original
     document's crop box rather than its media box, hiding print margins. This
     matches the behavior of the MuPDF previewer.
 
     *Vincent Robert*
-=======
+
+
 ## Rails 6.0.3.7 (May 05, 2021) ##
 
 *   No changes.
->>>>>>> c04aff67
 
 
 ## Rails 6.0.3.6 (March 26, 2021) ##
