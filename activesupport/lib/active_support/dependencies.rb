require 'set'
require 'active_support/core_ext/module/attribute_accessors'
require 'active_support/core_ext/load_error'
require 'active_support/core_ext/kernel'

module ActiveSupport #:nodoc:
  module Dependencies #:nodoc:
    extend self

    # Should we turn on Ruby warnings on the first load of dependent files?
    mattr_accessor :warnings_on_first_load
    self.warnings_on_first_load = false

    # All files ever loaded.
    mattr_accessor :history
    self.history = Set.new

    # All files currently loaded.
    mattr_accessor :loaded
    self.loaded = Set.new

    # Should we load files or require them?
    mattr_accessor :mechanism
    self.mechanism = :load

    # The set of directories from which we may automatically load files. Files
    # under these directories will be reloaded on each request in development mode,
    # unless the directory also appears in load_once_paths.
    mattr_accessor :load_paths
    self.load_paths = []

    # The set of directories from which automatically loaded constants are loaded
    # only once. All directories in this set must also be present in +load_paths+.
    mattr_accessor :load_once_paths
    self.load_once_paths = []

    # An array of qualified constant names that have been loaded. Adding a name to
    # this array will cause it to be unloaded the next time Dependencies are cleared.
    mattr_accessor :autoloaded_constants
    self.autoloaded_constants = []

    # An array of constant names that need to be unloaded on every request. Used
    # to allow arbitrary constants to be marked for unloading.
    mattr_accessor :explicitly_unloadable_constants
    self.explicitly_unloadable_constants = []

    # Set to true to enable logging of const_missing and file loads
    mattr_accessor :log_activity
    self.log_activity = false

    # An internal stack used to record which constants are loaded by any block.
    mattr_accessor :constant_watch_stack
    self.constant_watch_stack = []

    def load?
      mechanism == :load
    end

    def depend_on(file_name, swallow_load_errors = false)
      path = search_for_file(file_name)
      require_or_load(path || file_name)
    rescue LoadError
      raise unless swallow_load_errors
    end

    def associate_with(file_name)
      depend_on(file_name, true)
    end

    def clear
      log_call
      loaded.clear
      remove_unloadable_constants!
    end

    def require_or_load(file_name, const_path = nil)
      log_call file_name, const_path
      file_name = $1 if file_name =~ /^(.*)\.rb$/
      expanded = File.expand_path(file_name)
      return if loaded.include?(expanded)

      # Record that we've seen this file *before* loading it to avoid an
      # infinite loop with mutual dependencies.
      loaded << expanded

      begin
        if load?
          log "loading #{file_name}"

          # Enable warnings iff this file has not been loaded before and
          # warnings_on_first_load is set.
          load_args = ["#{file_name}.rb"]
          load_args << const_path unless const_path.nil?

          if !warnings_on_first_load or history.include?(expanded)
            result = load_file(*load_args)
          else
            enable_warnings { result = load_file(*load_args) }
          end
        else
          log "requiring #{file_name}"
          result = require file_name
        end
      rescue Exception
        loaded.delete expanded
        raise
      end

      # Record history *after* loading so first load gets warnings.
      history << expanded
      return result
    end

    # Is the provided constant path defined?
    def qualified_const_defined?(path)
      raise NameError, "#{path.inspect} is not a valid constant name!" unless
        /^(::)?([A-Z]\w*)(::[A-Z]\w*)*$/ =~ path

      names = path.to_s.split('::')
      names.shift if names.first.empty?

      # We can't use defined? because it will invoke const_missing for the parent
      # of the name we are checking.
      names.inject(Object) do |mod, name|
        return false unless uninherited_const_defined?(mod, name)
        mod.const_get name
      end
      return true
    end

<<<<<<< HEAD
  if Module.method(:const_defined?).arity == 1
    # Does this module define this constant?
    # Wrapper to accommodate changing Module#const_defined? in Ruby 1.9
    def uninherited_const_defined?(mod, const)
      mod.const_defined?(const)
    end
  else
    def uninherited_const_defined?(mod, const) #:nodoc:
      mod.const_defined?(const, false)
=======
    if Module.method(:const_defined?).arity == 1
      # Does this module define this constant?
      # Wrapper to accomodate changing Module#const_defined? in Ruby 1.9
      def uninherited_const_defined?(mod, const)
        mod.const_defined?(const)
      end
    else
      def uninherited_const_defined?(mod, const) #:nodoc:
        mod.const_defined?(const, false)
      end
>>>>>>> 670e22e3
    end

    # Given +path+, a filesystem path to a ruby file, return an array of constant
    # paths which would cause Dependencies to attempt to load this file.
    def loadable_constants_for_path(path, bases = load_paths)
      path = $1 if path =~ /\A(.*)\.rb\Z/
      expanded_path = File.expand_path(path)

      bases.collect do |root|
        expanded_root = File.expand_path(root)
        next unless %r{\A#{Regexp.escape(expanded_root)}(/|\\)} =~ expanded_path

        nesting = expanded_path[(expanded_root.size)..-1]
        nesting = nesting[1..-1] if nesting && nesting[0] == ?/
        next if nesting.blank?

        [
          nesting.camelize,
          # Special case: application.rb might define ApplicationControlller.
          ('ApplicationController' if nesting == 'application')
        ]
      end.flatten.compact.uniq
    end

    # Search for a file in load_paths matching the provided suffix.
    def search_for_file(path_suffix)
      path_suffix = path_suffix + '.rb' unless path_suffix.ends_with? '.rb'
      load_paths.each do |root|
        path = File.join(root, path_suffix)
        return path if File.file? path
      end
      nil # Gee, I sure wish we had first_match ;-)
    end

    # Does the provided path_suffix correspond to an autoloadable module?
    # Instead of returning a boolean, the autoload base for this module is returned.
    def autoloadable_module?(path_suffix)
      load_paths.each do |load_path|
        return load_path if File.directory? File.join(load_path, path_suffix)
      end
      nil
    end

    def load_once_path?(path)
      load_once_paths.any? { |base| path.starts_with? base }
    end

    # Attempt to autoload the provided module name by searching for a directory
    # matching the expect path suffix. If found, the module is created and assigned
    # to +into+'s constants with the name +const_name+. Provided that the directory
    # was loaded from a reloadable base path, it is added to the set of constants
    # that are to be unloaded.
    def autoload_module!(into, const_name, qualified_name, path_suffix)
      return nil unless base_path = autoloadable_module?(path_suffix)
      mod = Module.new
      into.const_set const_name, mod
      autoloaded_constants << qualified_name unless load_once_paths.include?(base_path)
      return mod
    end

    # Load the file at the provided path. +const_paths+ is a set of qualified
    # constant names. When loading the file, Dependencies will watch for the
    # addition of these constants. Each that is defined will be marked as
    # autoloaded, and will be removed when Dependencies.clear is next called.
    #
    # If the second parameter is left off, then Dependencies will construct a set
    # of names that the file at +path+ may define. See
    # +loadable_constants_for_path+ for more details.
    def load_file(path, const_paths = loadable_constants_for_path(path))
      log_call path, const_paths
      const_paths = [const_paths].compact unless const_paths.is_a? Array
      parent_paths = const_paths.collect { |const_path| /(.*)::[^:]+\Z/ =~ const_path ? $1 : :Object }

      result = nil
      newly_defined_paths = new_constants_in(*parent_paths) do
        result = load_without_new_constant_marking path
      end

      autoloaded_constants.concat newly_defined_paths unless load_once_path?(path)
      autoloaded_constants.uniq!
      log "loading #{path} defined #{newly_defined_paths * ', '}" unless newly_defined_paths.empty?
      return result
    end

    # Return the constant path for the provided parent and constant name.
    def qualified_name_for(mod, name)
      mod_name = to_constant_name mod
      (%w(Object Kernel).include? mod_name) ? name.to_s : "#{mod_name}::#{name}"
    end

    # Load the constant named +const_name+ which is missing from +from_mod+. If
    # it is not possible to load the constant into from_mod, try its parent module
    # using const_missing.
    def load_missing_constant(from_mod, const_name)
      log_call from_mod, const_name
      if from_mod == Kernel
        if ::Object.const_defined?(const_name)
          log "Returning Object::#{const_name} for Kernel::#{const_name}"
          return ::Object.const_get(const_name)
        else
          log "Substituting Object for Kernel"
          from_mod = Object
        end
      end

      # If we have an anonymous module, all we can do is attempt to load from Object.
      from_mod = Object if from_mod.name.blank?

      unless qualified_const_defined?(from_mod.name) && from_mod.name.constantize.object_id == from_mod.object_id
        raise ArgumentError, "A copy of #{from_mod} has been removed from the module tree but is still active!"
      end

      raise ArgumentError, "#{from_mod} is not missing constant #{const_name}!" if uninherited_const_defined?(from_mod, const_name)

      qualified_name = qualified_name_for from_mod, const_name
      path_suffix = qualified_name.underscore
      name_error = NameError.new("uninitialized constant #{qualified_name}")

      file_path = search_for_file(path_suffix)
      if file_path && ! loaded.include?(File.expand_path(file_path)) # We found a matching file to load
        require_or_load file_path
        raise LoadError, "Expected #{file_path} to define #{qualified_name}" unless uninherited_const_defined?(from_mod, const_name)
        return from_mod.const_get(const_name)
      elsif mod = autoload_module!(from_mod, const_name, qualified_name, path_suffix)
        return mod
      elsif (parent = from_mod.parent) && parent != from_mod &&
            ! from_mod.parents.any? { |p| uninherited_const_defined?(p, const_name) }
        # If our parents do not have a constant named +const_name+ then we are free
        # to attempt to load upwards. If they do have such a constant, then this
        # const_missing must be due to from_mod::const_name, which should not
        # return constants from from_mod's parents.
        begin
          return parent.const_missing(const_name)
        rescue NameError => e
          raise unless e.missing_name? qualified_name_for(parent, const_name)
          raise name_error
        end
      else
        raise name_error
      end
    end

    # Remove the constants that have been autoloaded, and those that have been
    # marked for unloading.
    def remove_unloadable_constants!
      autoloaded_constants.each { |const| remove_constant const }
      autoloaded_constants.clear
      explicitly_unloadable_constants.each { |const| remove_constant const }
    end

    # Determine if the given constant has been automatically loaded.
    def autoloaded?(desc)
      # No name => anonymous module.
      return false if desc.is_a?(Module) && desc.name.blank?
      name = to_constant_name desc
      return false unless qualified_const_defined? name
      return autoloaded_constants.include?(name)
    end

    # Will the provided constant descriptor be unloaded?
    def will_unload?(const_desc)
      autoloaded?(desc) ||
        explicitly_unloadable_constants.include?(to_constant_name(const_desc))
    end

    # Mark the provided constant name for unloading. This constant will be
    # unloaded on each request, not just the next one.
    def mark_for_unload(const_desc)
      name = to_constant_name const_desc
      if explicitly_unloadable_constants.include? name
        return false
      else
        explicitly_unloadable_constants << name
        return true
      end
    end

    # Run the provided block and detect the new constants that were loaded during
    # its execution. Constants may only be regarded as 'new' once -- so if the
    # block calls +new_constants_in+ again, then the constants defined within the
    # inner call will not be reported in this one.
    #
    # If the provided block does not run to completion, and instead raises an
    # exception, any new constants are regarded as being only partially defined
    # and will be removed immediately.
    def new_constants_in(*descs)
      log_call(*descs)

      # Build the watch frames. Each frame is a tuple of
      #   [module_name_as_string, constants_defined_elsewhere]
      watch_frames = descs.collect do |desc|
        if desc.is_a? Module
          mod_name = desc.name
          initial_constants = desc.local_constant_names
        elsif desc.is_a?(String) || desc.is_a?(Symbol)
          mod_name = desc.to_s

          # Handle the case where the module has yet to be defined.
          initial_constants = if qualified_const_defined?(mod_name)
            mod_name.constantize.local_constant_names
          else
           []
          end
        else
          raise Argument, "#{desc.inspect} does not describe a module!"
        end

        [mod_name, initial_constants]
      end

      constant_watch_stack.concat watch_frames

      aborting = true
      begin
        yield # Now yield to the code that is to define new constants.
        aborting = false
      ensure
        # Find the new constants.
        new_constants = watch_frames.collect do |mod_name, prior_constants|
          # Module still doesn't exist? Treat it as if it has no constants.
          next [] unless qualified_const_defined?(mod_name)

          mod = mod_name.constantize
          next [] unless mod.is_a? Module
          new_constants = mod.local_constant_names - prior_constants

          # Make sure no other frames takes credit for these constants.
          constant_watch_stack.each do |frame_name, constants|
            constants.concat new_constants if frame_name == mod_name
          end

          new_constants.collect do |suffix|
            mod_name == "Object" ? suffix : "#{mod_name}::#{suffix}"
          end
        end.flatten

        log "New constants: #{new_constants * ', '}"

        if aborting
          log "Error during loading, removing partially loaded constants "
          new_constants.each { |name| remove_constant name }
          new_constants.clear
        end
      end

      return new_constants
    ensure
      # Remove the stack frames that we added.
      if defined?(watch_frames) && ! watch_frames.blank?
        frame_ids = watch_frames.collect(&:object_id)
        constant_watch_stack.delete_if do |watch_frame|
          frame_ids.include? watch_frame.object_id
        end
      end
    end

    class LoadingModule #:nodoc:
      # Old style environment.rb referenced this method directly.  Please note, it doesn't
      # actually *do* anything any more.
      def self.root(*args)
        if defined?(RAILS_DEFAULT_LOGGER)
          RAILS_DEFAULT_LOGGER.warn "Your environment.rb uses the old syntax, it may not continue to work in future releases."
          RAILS_DEFAULT_LOGGER.warn "For upgrade instructions please see: http://manuals.rubyonrails.com/read/book/19"
        end
      end
    end

    # Convert the provided const desc to a qualified constant name (as a string).
    # A module, class, symbol, or string may be provided.
    def to_constant_name(desc) #:nodoc:
      name = case desc
        when String then desc.starts_with?('::') ? desc[2..-1] : desc
        when Symbol then desc.to_s
        when Module
          raise ArgumentError, "Anonymous modules have no name to be referenced by" if desc.name.blank?
          desc.name
        else raise TypeError, "Not a valid constant descriptor: #{desc.inspect}"
      end
    end

    def remove_constant(const) #:nodoc:
      return false unless qualified_const_defined? const

      const = $1 if /\A::(.*)\Z/ =~ const.to_s
      names = const.to_s.split('::')
      if names.size == 1 # It's under Object
        parent = Object
      else
        parent = (names[0..-2] * '::').constantize
      end

      log "removing constant #{const}"
      parent.instance_eval { remove_const names.last }
      return true
    end

    protected
      def log_call(*args)
        if defined?(RAILS_DEFAULT_LOGGER) && RAILS_DEFAULT_LOGGER && log_activity
          arg_str = args.collect(&:inspect) * ', '
          /in `([a-z_\?\!]+)'/ =~ caller(1).first
          selector = $1 || '<unknown>'
          log "called #{selector}(#{arg_str})"
        end
      end

      def log(msg)
        if defined?(RAILS_DEFAULT_LOGGER) && RAILS_DEFAULT_LOGGER && log_activity
          RAILS_DEFAULT_LOGGER.debug "Dependencies: #{msg}"
        end
      end
  end
end

Object.instance_eval do
  define_method(:require_or_load)     { |file_name| ActiveSupport::Dependencies.require_or_load(file_name) } unless Object.respond_to?(:require_or_load)
  define_method(:require_dependency)  { |file_name| ActiveSupport::Dependencies.depend_on(file_name) }       unless Object.respond_to?(:require_dependency)
  define_method(:require_association) { |file_name| ActiveSupport::Dependencies.associate_with(file_name) }  unless Object.respond_to?(:require_association)
end

class Module #:nodoc:
  # Rename the original handler so we can chain it to the new one
  alias :rails_original_const_missing :const_missing

  # Use const_missing to autoload associations so we don't have to
  # require_association when using single-table inheritance.
  def const_missing(class_id)
    ActiveSupport::Dependencies.load_missing_constant self, class_id
  end

  def unloadable(const_desc = self)
    super(const_desc)
  end

end

class Class
  def const_missing(const_name)
    if [Object, Kernel].include?(self) || parent == self
      super
    else
      begin
        begin
          ActiveSupport::Dependencies.load_missing_constant self, const_name
        rescue NameError
          parent.send :const_missing, const_name
        end
      rescue NameError => e
        # Make sure that the name we are missing is the one that caused the error
        parent_qualified_name = ActiveSupport::Dependencies.qualified_name_for parent, const_name
        raise unless e.missing_name? parent_qualified_name
        qualified_name = ActiveSupport::Dependencies.qualified_name_for self, const_name
        raise NameError.new("uninitialized constant #{qualified_name}").copy_blame!(e)
      end
    end
  end
end

class Object
  alias_method :load_without_new_constant_marking, :load

  def load(file, *extras) #:nodoc:
    ActiveSupport::Dependencies.new_constants_in(Object) { super }
  rescue Exception => exception  # errors from loading file
    exception.blame_file! file
    raise
  end

  def require(file, *extras) #:nodoc:
    ActiveSupport::Dependencies.new_constants_in(Object) { super }
  rescue Exception => exception  # errors from required file
    exception.blame_file! file
    raise
  end

  # Mark the given constant as unloadable. Unloadable constants are removed each
  # time dependencies are cleared.
  #
  # Note that marking a constant for unloading need only be done once. Setup
  # or init scripts may list each unloadable constant that may need unloading;
  # each constant will be removed for every subsequent clear, as opposed to for
  # the first clear.
  #
  # The provided constant descriptor may be a (non-anonymous) module or class,
  # or a qualified constant name as a string or symbol.
  #
  # Returns true if the constant was not previously marked for unloading, false
  # otherwise.
  def unloadable(const_desc)
    ActiveSupport::Dependencies.mark_for_unload const_desc
  end
end

# Add file-blaming to exceptions
class Exception #:nodoc:
  def blame_file!(file)
    (@blamed_files ||= []).unshift file
  end

  def blamed_files
    @blamed_files ||= []
  end

  def describe_blame
    return nil if blamed_files.empty?
    "This error occurred while loading the following files:\n   #{blamed_files.join "\n   "}"
  end

  def copy_blame!(exc)
    @blamed_files = exc.blamed_files.clone
    self
  end
end<|MERGE_RESOLUTION|>--- conflicted
+++ resolved
@@ -128,17 +128,6 @@
       return true
     end
 
-<<<<<<< HEAD
-  if Module.method(:const_defined?).arity == 1
-    # Does this module define this constant?
-    # Wrapper to accommodate changing Module#const_defined? in Ruby 1.9
-    def uninherited_const_defined?(mod, const)
-      mod.const_defined?(const)
-    end
-  else
-    def uninherited_const_defined?(mod, const) #:nodoc:
-      mod.const_defined?(const, false)
-=======
     if Module.method(:const_defined?).arity == 1
       # Does this module define this constant?
       # Wrapper to accomodate changing Module#const_defined? in Ruby 1.9
@@ -149,7 +138,6 @@
       def uninherited_const_defined?(mod, const) #:nodoc:
         mod.const_defined?(const, false)
       end
->>>>>>> 670e22e3
     end
 
     # Given +path+, a filesystem path to a ruby file, return an array of constant
