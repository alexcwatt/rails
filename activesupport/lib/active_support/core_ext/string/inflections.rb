require 'active_support/inflector/methods'
require 'active_support/inflector/transliterate'

# String inflections define new methods on the String class to transform names for different purposes.
# For instance, you can figure out the name of a table from the name of a class.
#
#   'ScaleScore'.tableize # => "scale_scores"
#
class String
  # Returns the plural form of the word in the string.
  #
  # If the optional parameter +count+ is specified,
  # the singular form will be returned if <tt>count == 1</tt>.
  # For any other value of +count+ the plural will be returned.
  #
  # If the optional parameter +locale+ is specified,
  # the word will be pluralized as a word of that language.
  # By default, this parameter is set to <tt>:en</tt>.
  # You must define your own inflection rules for languages other than English.
  #
  #   'post'.pluralize             # => "posts"
  #   'octopus'.pluralize          # => "octopi"
  #   'sheep'.pluralize            # => "sheep"
  #   'words'.pluralize            # => "words"
  #   'the blue mailman'.pluralize # => "the blue mailmen"
  #   'CamelOctopus'.pluralize     # => "CamelOctopi"
  #   'apple'.pluralize(1)         # => "apple"
  #   'apple'.pluralize(2)         # => "apples"
  #   'ley'.pluralize(:es)         # => "leyes"
  #   'ley'.pluralize(1, :es)      # => "ley"
  def pluralize(count = nil, locale = :en)
    locale = count if count.is_a?(Symbol)
    if count == 1
      self
    else
      ActiveSupport::Inflector.pluralize(self, locale)
    end
  end

  # The reverse of +pluralize+, returns the singular form of a word in a string.
  #
  # If the optional parameter +locale+ is specified,
  # the word will be singularized as a word of that language.
  # By default, this paramter is set to <tt>:en</tt>.
  # You must define your own inflection rules for languages other than English.
  #
  #   'posts'.singularize            # => "post"
  #   'octopi'.singularize           # => "octopus"
  #   'sheep'.singularize            # => "sheep"
  #   'word'.singularize             # => "word"
  #   'the blue mailmen'.singularize # => "the blue mailman"
  #   'CamelOctopi'.singularize      # => "CamelOctopus"
  #   'leyes'.singularize(:es)       # => "ley"
  def singularize(locale = :en)
    ActiveSupport::Inflector.singularize(self, locale)
  end

  # +constantize+ tries to find a declared constant with the name specified
  # in the string. It raises a NameError when the name is not in CamelCase
  # or is not initialized.  See ActiveSupport::Inflector.constantize
  #
  #   'Module'.constantize  # => Module
  #   'Class'.constantize   # => Class
  #   'blargle'.constantize # => NameError: wrong constant name blargle
  def constantize
    ActiveSupport::Inflector.constantize(self)
  end

  # +safe_constantize+ tries to find a declared constant with the name specified
  # in the string. It returns nil when the name is not in CamelCase
  # or is not initialized.  See ActiveSupport::Inflector.safe_constantize
  #
  #   'Module'.safe_constantize  # => Module
  #   'Class'.safe_constantize   # => Class
  #   'blargle'.safe_constantize # => nil
  def safe_constantize
    ActiveSupport::Inflector.safe_constantize(self)
  end

  # By default, +camelize+ converts strings to UpperCamelCase. If the argument to camelize
  # is set to <tt>:lower</tt> then camelize produces lowerCamelCase.
  #
  # +camelize+ will also convert '/' to '::' which is useful for converting paths to namespaces.
  #
  #   'active_record'.camelize                # => "ActiveRecord"
  #   'active_record'.camelize(:lower)        # => "activeRecord"
  #   'active_record/errors'.camelize         # => "ActiveRecord::Errors"
  #   'active_record/errors'.camelize(:lower) # => "activeRecord::Errors"
  def camelize(first_letter = :upper)
    case first_letter
    when :upper
      ActiveSupport::Inflector.camelize(self, true)
    when :lower
      ActiveSupport::Inflector.camelize(self, false)
    end
  end
  alias_method :camelcase, :camelize

  # Capitalizes all the words and replaces some characters in the string to create
  # a nicer looking title. +titleize+ is meant for creating pretty output. It is not
  # used in the Rails internals.
  #
  # +titleize+ is also aliased as +titlecase+.
  #
  #   'man from the boondocks'.titleize # => "Man From The Boondocks"
  #   'x-men: the last stand'.titleize  # => "X Men: The Last Stand"
  def titleize
    ActiveSupport::Inflector.titleize(self)
  end
  alias_method :titlecase, :titleize

  # The reverse of +camelize+. Makes an underscored, lowercase form from the expression in the string.
  #
  # +underscore+ will also change '::' to '/' to convert namespaces to paths.
  #
  #   'ActiveModel'.underscore         # => "active_model"
  #   'ActiveModel::Errors'.underscore # => "active_model/errors"
  def underscore
    ActiveSupport::Inflector.underscore(self)
  end

  # Replaces underscores with dashes in the string.
  #
  #   'puni_puni'.dasherize # => "puni-puni"
  def dasherize
    ActiveSupport::Inflector.dasherize(self)
  end

  # Removes the module part from the constant expression in the string.
  #
  #   'ActiveRecord::CoreExtensions::String::Inflections'.demodulize # => "Inflections"
  #   'Inflections'.demodulize                                       # => "Inflections"
  #
  # See also +deconstantize+.
  def demodulize
    ActiveSupport::Inflector.demodulize(self)
  end

  # Removes the rightmost segment from the constant expression in the string.
  #
  #   'Net::HTTP'.deconstantize   # => "Net"
  #   '::Net::HTTP'.deconstantize # => "::Net"
  #   'String'.deconstantize      # => ""
  #   '::String'.deconstantize    # => ""
  #   ''.deconstantize            # => ""
  #
  # See also +demodulize+.
  def deconstantize
    ActiveSupport::Inflector.deconstantize(self)
  end

  # Replaces special characters in a string so that it may be used as part of a 'pretty' URL.
  #
  #   class Person
  #     def to_param
  #       "#{id}-#{name.parameterize}"
  #     end
  #   end
  #
  #   @person = Person.find(1)
  #   # => #<Person id: 1, name: "Donald E. Knuth">
  #
  #   <%= link_to(@person.name, person_path) %>
  #   # => <a href="/person/1-donald-e-knuth">Donald E. Knuth</a>
  def parameterize(sep = '-')
    ActiveSupport::Inflector.parameterize(self, sep)
  end

  # Creates the name of a table like Rails does for models to table names. This method
  # uses the +pluralize+ method on the last word in the string.
  #
  #   'RawScaledScorer'.tableize # => "raw_scaled_scorers"
  #   'egg_and_ham'.tableize     # => "egg_and_hams"
  #   'fancyCategory'.tableize   # => "fancy_categories"
  def tableize
    ActiveSupport::Inflector.tableize(self)
  end

  # Create a class name from a plural table name like Rails does for table names to models.
  # Note that this returns a string and not a class. (To convert to an actual class
  # follow +classify+ with +constantize+.)
  #
  #   'egg_and_hams'.classify # => "EggAndHam"
  #   'posts'.classify        # => "Post"
  #
  # Singular names are not handled correctly.
  #
  #   'business'.classify # => "Busines"
  def classify
    ActiveSupport::Inflector.classify(self)
  end

  # Capitalizes the first word, turns underscores into spaces, and strips '_id'.
  # Like +titleize+, this is meant for creating pretty output.
  #
<<<<<<< HEAD
  #   'employee_salary' # => "Employee salary"
  #   'author_id'       # => "Author"
=======
  #   "employee_salary".humanize # => "Employee salary"
  #   "author_id".humanize       # => "Author"
>>>>>>> f12d09f9
  def humanize
    ActiveSupport::Inflector.humanize(self)
  end

  # Creates a foreign key name from a class name.
  # +separate_class_name_and_id_with_underscore+ sets whether
  # the method should put '_' between the name and 'id'.
  #
  #   'Message'.foreign_key        # => "message_id"
  #   'Message'.foreign_key(false) # => "messageid"
  #   'Admin::Post'.foreign_key    # => "post_id"
  def foreign_key(separate_class_name_and_id_with_underscore = true)
    ActiveSupport::Inflector.foreign_key(self, separate_class_name_and_id_with_underscore)
  end
end<|MERGE_RESOLUTION|>--- conflicted
+++ resolved
@@ -193,13 +193,8 @@
   # Capitalizes the first word, turns underscores into spaces, and strips '_id'.
   # Like +titleize+, this is meant for creating pretty output.
   #
-<<<<<<< HEAD
-  #   'employee_salary' # => "Employee salary"
-  #   'author_id'       # => "Author"
-=======
-  #   "employee_salary".humanize # => "Employee salary"
-  #   "author_id".humanize       # => "Author"
->>>>>>> f12d09f9
+  #   'employee_salary'.humanize # => "Employee salary"
+  #   'author_id'.humanize       # => "Author"
   def humanize
     ActiveSupport::Inflector.humanize(self)
   end
