module ActiveSupport #:nodoc:
  module CoreExtensions #:nodoc:
    module Hash #:nodoc:
<<<<<<< HEAD
      # Allows for reverse merging two hashes where the keys in the calling hash take precedence over those 
=======
      # Allows for reverse merging two hashes where the keys in the calling hash take precedence over those
>>>>>>> 10d9fe4b
      # in the <tt>other_hash</tt>. This is particularly useful for initializing an option hash with default values:
      #
      #   def setup(options = {})
      #     options.reverse_merge! :size => 25, :velocity => 10
      #   end
      #
      # Using <tt>merge</tt>, the above example would look as follows:
      #
      #   def setup(options = {})
      #     { :size => 25, :velocity => 10 }.merge(options)
      #   end
      #
<<<<<<< HEAD
      # The default <tt>:size</tt> and <tt>:velocity</tt> are only set if the +options+ hash passed in doesn't already 
=======
      # The default <tt>:size</tt> and <tt>:velocity</tt> are only set if the +options+ hash passed in doesn't already
>>>>>>> 10d9fe4b
      # have the respective key.
      module ReverseMerge
        # Performs the opposite of <tt>merge</tt>, with the keys and values from the first hash taking precedence over the second.
        def reverse_merge(other_hash)
          other_hash.merge(self)
        end

        # Performs the opposite of <tt>merge</tt>, with the keys and values from the first hash taking precedence over the second.
        # Modifies the receiver in place.
        def reverse_merge!(other_hash)
          replace(reverse_merge(other_hash))
        end

        alias_method :reverse_update, :reverse_merge!
      end
    end
  end
end<|MERGE_RESOLUTION|>--- conflicted
+++ resolved
@@ -1,11 +1,7 @@
 module ActiveSupport #:nodoc:
   module CoreExtensions #:nodoc:
     module Hash #:nodoc:
-<<<<<<< HEAD
-      # Allows for reverse merging two hashes where the keys in the calling hash take precedence over those 
-=======
       # Allows for reverse merging two hashes where the keys in the calling hash take precedence over those
->>>>>>> 10d9fe4b
       # in the <tt>other_hash</tt>. This is particularly useful for initializing an option hash with default values:
       #
       #   def setup(options = {})
@@ -18,11 +14,7 @@
       #     { :size => 25, :velocity => 10 }.merge(options)
       #   end
       #
-<<<<<<< HEAD
-      # The default <tt>:size</tt> and <tt>:velocity</tt> are only set if the +options+ hash passed in doesn't already 
-=======
       # The default <tt>:size</tt> and <tt>:velocity</tt> are only set if the +options+ hash passed in doesn't already
->>>>>>> 10d9fe4b
       # have the respective key.
       module ReverseMerge
         # Performs the opposite of <tt>merge</tt>, with the keys and values from the first hash taking precedence over the second.
