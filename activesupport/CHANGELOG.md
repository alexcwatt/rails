--- conflicted
+++ resolved
@@ -1,4 +1,24 @@
-<<<<<<< HEAD
+*   Calling `iso8601` on negative durations retains the negative sign on individual
+    digits instead of prepending it.
+
+    This change is required so we can interoperate with PostgreSQL, which prefers
+    negative signs for each component.
+
+    Compatibility with other iso8601 parsers which support leading negatives as well
+    as negatives per component is still retained.
+
+    Before:
+
+        (-1.year - 1.day).iso8601
+        # => "-P1Y1D"
+
+    After:
+
+        (-1.year - 1.day).iso8601
+        # => "P-1Y-1D"
+
+    *Vipul A M*
+
 *   Remove deprecated `ActiveSupport::Notifications::Instrumenter#end=`.
 
     *Rafael Mendonça França*
@@ -156,28 +176,6 @@
     `URI::DEFAULT_PARSER` instead.
 
     *Jean Boussier*
-=======
-*   Calling `iso8601` on negative durations retains the negative sign on individual
-    digits instead of prepending it.
-
-    This change is required so we can interoperate with PostgreSQL, which prefers
-    negative signs for each component.
-
-    Compatibility with other iso8601 parsers which support leading negatives as well
-    as negatives per component is still retained.
-
-    Before:
-
-        (-1.year - 1.day).iso8601
-        # => "-P1Y1D"
-
-    After:
-
-        (-1.year - 1.day).iso8601
-        # => "P-1Y-1D"
-
-    *Vipul A M*
->>>>>>> fdfac876
 
 *   `require_dependency` has been documented to be _obsolete_ in `:zeitwerk`
     mode. The method is not deprecated as such (yet), but applications are
