--- conflicted
+++ resolved
@@ -9,13 +9,8 @@
       from table
     end
 
-<<<<<<< HEAD
     def limit
-      @ast.limit
-=======
-    def taken
       @ast.limit && @ast.limit.expr
->>>>>>> 1215c283
     end
     alias :taken :limit
 
